--- conflicted
+++ resolved
@@ -32,11 +32,7 @@
 
     @Override
     public boolean matches(T target) {
-<<<<<<< HEAD
-        return nameMatcher.matches(target.getActualName());
-=======
-        return matcher.matches(target.getSourceCodeName());
->>>>>>> f02f26a9
+        return matcher.matches(target.getActualName());
     }
 
     @Override

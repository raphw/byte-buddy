--- conflicted
+++ resolved
@@ -31,7 +31,6 @@
 import net.bytebuddy.matcher.ElementMatcher;
 import net.bytebuddy.matcher.LatentMatcher;
 import net.bytebuddy.pool.TypePool;
-import org.objectweb.asm.ClassVisitor;
 
 import java.util.Collections;
 import java.util.List;
@@ -200,27 +199,8 @@
     /**
      * {@inheritDoc}
      */
-<<<<<<< HEAD
-    public ClassVisitor wrap(ClassVisitor classVisitor) {
-        return wrap(classVisitor, TypePool.ClassLoading.ofSystemLoader()); // Mimics the default behavior of ASM for least surprise.
-    }
-
-    /**
-     * {@inheritDoc}
-     */
-    public ClassVisitor wrap(ClassVisitor classVisitor, TypePool typePool) {
-        throw new UnsupportedOperationException("A newly created type cannot be created via a wrapper");
-    }
-
-    /**
-     * {@inheritDoc}
-     */
-    public DynamicType.Unloaded<T> make(TypeResolutionStrategy typeResolutionStrategy) {
-        return make(typeResolutionStrategy, TypePool.ClassLoading.ofSystemLoader()); // Mimics the default behavior of ASM for least surprise.
-=======
     protected TypeWriter<T> toTypeWriter() {
         return toTypeWriter(TypePool.ClassLoading.ofSystemLoader()); // Mimics the default behavior of ASM for least surprise.
->>>>>>> 71e89b9c
     }
 
     /**

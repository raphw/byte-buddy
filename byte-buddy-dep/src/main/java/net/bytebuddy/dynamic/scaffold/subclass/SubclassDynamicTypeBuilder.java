package net.bytebuddy.dynamic.scaffold.subclass;

import net.bytebuddy.ClassFileVersion;
import net.bytebuddy.NamingStrategy;
import net.bytebuddy.asm.ClassVisitorWrapper;
import net.bytebuddy.description.annotation.AnnotationDescription;
import net.bytebuddy.description.field.FieldDescription;
import net.bytebuddy.description.method.MethodDescription;
import net.bytebuddy.description.type.TypeDescription;
import net.bytebuddy.description.type.generic.GenericTypeDescription;
import net.bytebuddy.dynamic.DynamicType;
import net.bytebuddy.dynamic.scaffold.*;
import net.bytebuddy.implementation.LoadedTypeInitializer;
import net.bytebuddy.implementation.attribute.FieldAttributeAppender;
import net.bytebuddy.implementation.attribute.MethodAttributeAppender;
import net.bytebuddy.implementation.attribute.TypeAttributeAppender;
import net.bytebuddy.implementation.auxiliary.AuxiliaryType;
import net.bytebuddy.matcher.ElementMatcher;
import net.bytebuddy.matcher.LatentMethodMatcher;

import java.util.ArrayList;
import java.util.Collections;
import java.util.List;

import static net.bytebuddy.matcher.ElementMatchers.*;

/**
 * Creates a dynamic type on basis of loaded types where the dynamic type extends a given type.
 *
 * @param <T> The best known loaded type representing the built dynamic type.
 */
public class SubclassDynamicTypeBuilder<T> extends DynamicType.Builder.AbstractBase<T> {

    /**
     * A strategy that is used to define and implement constructors based on the subclassed type.
     */
    private final ConstructorStrategy constructorStrategy;

    /**
     * Creates a new immutable type builder for a subclassing a given class.
     *
     * @param classFileVersion                      The class file version for the created dynamic type.
     * @param namingStrategy                        The naming strategy for naming the dynamic type.
     * @param auxiliaryTypeNamingStrategy           The naming strategy to apply to auxiliary types.
     * @param superType                             The super class that the dynamic type should extend.
     * @param interfaceTypes                        A list of interfaces that should be implemented by the created dynamic type.
     * @param modifiers                             The modifiers to be represented by the dynamic type.
     * @param attributeAppender                     The attribute appender to apply onto the dynamic type that is created.
     * @param ignoredMethods                        A matcher for determining methods that are to be ignored for instrumentation.
     * @param bridgeMethodResolverFactory           A factory for creating a bridge method resolver.
     * @param classVisitorWrapperChain              A chain of ASM class visitors to apply to the writing process.
     * @param fieldRegistry                         The field registry to apply to the dynamic type creation.
     * @param methodRegistry                        The method registry to apply to the dynamic type creation.
     * @param methodLookupEngineFactory             The method lookup engine factory to apply to the dynamic type creation.
     * @param defaultFieldAttributeAppenderFactory  The field attribute appender factory that should be applied by default if
     *                                              no specific appender was specified for a given field.
     * @param defaultMethodAttributeAppenderFactory The method attribute appender factory that should be applied by default
     *                                              if no specific appender was specified for a given method.
     * @param constructorStrategy                   The strategy for creating constructors during the final definition
     *                                              phase of this dynamic type.
     */
    public SubclassDynamicTypeBuilder(ClassFileVersion classFileVersion,
                                      NamingStrategy namingStrategy,
                                      AuxiliaryType.NamingStrategy auxiliaryTypeNamingStrategy,
                                      TypeDescription superType,
                                      List<TypeDescription> interfaceTypes,
                                      int modifiers,
                                      TypeAttributeAppender attributeAppender,
                                      ElementMatcher<? super MethodDescription> ignoredMethods,
                                      BridgeMethodResolver.Factory bridgeMethodResolverFactory,
                                      ClassVisitorWrapper.Chain classVisitorWrapperChain,
                                      FieldRegistry fieldRegistry,
                                      MethodRegistry methodRegistry,
                                      MethodLookupEngine.Factory methodLookupEngineFactory,
                                      FieldAttributeAppender.Factory defaultFieldAttributeAppenderFactory,
                                      MethodAttributeAppender.Factory defaultMethodAttributeAppenderFactory,
                                      ConstructorStrategy constructorStrategy) {
        this(classFileVersion,
                namingStrategy,
                auxiliaryTypeNamingStrategy,
                superType,
                new ArrayList<GenericTypeDescription>(interfaceTypes),
                modifiers,
                attributeAppender,
                ignoredMethods,
                bridgeMethodResolverFactory,
                classVisitorWrapperChain,
                fieldRegistry,
                methodRegistry,
                methodLookupEngineFactory,
                defaultFieldAttributeAppenderFactory,
                defaultMethodAttributeAppenderFactory,
                Collections.<FieldDescription.Token>emptyList(),
                Collections.<MethodDescription.Token>emptyList(),
                constructorStrategy);
    }

    /**
     * Creates a new immutable type builder for a subclassing a given class.
     *
     * @param classFileVersion                      The class file version for the created dynamic type.
     * @param namingStrategy                        The naming strategy for naming the dynamic type.
     * @param auxiliaryTypeNamingStrategy           The naming strategy to apply to auxiliary types.
     * @param superType                             The super class that the dynamic type should extend.
     * @param interfaceTypes                        A list of interfaces that should be implemented by the created dynamic type.
     * @param modifiers                             The modifiers to be represented by the dynamic type.
     * @param attributeAppender                     The attribute appender to apply onto the dynamic type that is created.
     * @param ignoredMethods                        A matcher for determining methods that are to be ignored for instrumentation.
     * @param bridgeMethodResolverFactory           A factory for creating a bridge method resolver.
     * @param classVisitorWrapperChain              A chain of ASM class visitors to apply to the writing process.
     * @param fieldRegistry                         The field registry to apply to the dynamic type creation.
     * @param methodRegistry                        The method registry to apply to the dynamic type creation.
     * @param methodLookupEngineFactory             The method lookup engine factory to apply to the dynamic type creation.
     * @param defaultFieldAttributeAppenderFactory  The field attribute appender factory that should be applied by default if
     *                                              no specific appender was specified for a given field.
     * @param defaultMethodAttributeAppenderFactory The method attribute appender factory that should be applied by default
     *                                              if no specific appender was specified for a given method.
     * @param fieldTokens                           A list of field representations that were added explicitly to this
     *                                              dynamic type.
     * @param methodTokens                          A list of method representations that were added explicitly to this
     *                                              dynamic type.
     * @param constructorStrategy                   The strategy for creating constructors during the final definition
     *                                              phase of this dynamic type.
     */
    protected SubclassDynamicTypeBuilder(ClassFileVersion classFileVersion,
                                         NamingStrategy namingStrategy,
                                         AuxiliaryType.NamingStrategy auxiliaryTypeNamingStrategy,
                                         TypeDescription superType,
                                         List<GenericTypeDescription> interfaceTypes,
                                         int modifiers,
                                         TypeAttributeAppender attributeAppender,
                                         ElementMatcher<? super MethodDescription> ignoredMethods,
                                         BridgeMethodResolver.Factory bridgeMethodResolverFactory,
                                         ClassVisitorWrapper.Chain classVisitorWrapperChain,
                                         FieldRegistry fieldRegistry,
                                         MethodRegistry methodRegistry,
                                         MethodLookupEngine.Factory methodLookupEngineFactory,
                                         FieldAttributeAppender.Factory defaultFieldAttributeAppenderFactory,
                                         MethodAttributeAppender.Factory defaultMethodAttributeAppenderFactory,
                                         List<FieldDescription.Token> fieldTokens,
                                         List<MethodDescription.Token> methodTokens,
                                         ConstructorStrategy constructorStrategy) {
        super(classFileVersion,
                namingStrategy,
                auxiliaryTypeNamingStrategy,
                superType,
                interfaceTypes,
                modifiers,
                attributeAppender,
                ignoredMethods,
                bridgeMethodResolverFactory,
                classVisitorWrapperChain,
                fieldRegistry,
                methodRegistry,
                methodLookupEngineFactory,
                defaultFieldAttributeAppenderFactory,
                defaultMethodAttributeAppenderFactory,
                fieldTokens,
                methodTokens);
        this.constructorStrategy = constructorStrategy;
    }

    @Override
    protected DynamicType.Builder<T> materialize(ClassFileVersion classFileVersion,
                                                 NamingStrategy namingStrategy,
                                                 AuxiliaryType.NamingStrategy auxiliaryTypeNamingStrategy,
                                                 TypeDescription targetType,
                                                 List<GenericTypeDescription> interfaceTypes,
                                                 int modifiers,
                                                 TypeAttributeAppender attributeAppender,
                                                 ElementMatcher<? super MethodDescription> ignoredMethods,
                                                 BridgeMethodResolver.Factory bridgeMethodResolverFactory,
                                                 ClassVisitorWrapper.Chain classVisitorWrapperChain,
                                                 FieldRegistry fieldRegistry,
                                                 MethodRegistry methodRegistry,
                                                 MethodLookupEngine.Factory methodLookupEngineFactory,
                                                 FieldAttributeAppender.Factory defaultFieldAttributeAppenderFactory,
                                                 MethodAttributeAppender.Factory defaultMethodAttributeAppenderFactory,
                                                 List<FieldDescription.Token> fieldTokens,
                                                 List<MethodDescription.Token> methodTokens) {
        return new SubclassDynamicTypeBuilder<T>(classFileVersion,
                namingStrategy,
                auxiliaryTypeNamingStrategy,
                targetType,
                interfaceTypes,
                modifiers,
                attributeAppender,
                ignoredMethods,
                bridgeMethodResolverFactory,
                classVisitorWrapperChain,
                fieldRegistry,
                methodRegistry,
                methodLookupEngineFactory,
                defaultFieldAttributeAppenderFactory,
                defaultMethodAttributeAppenderFactory,
                fieldTokens,
                methodTokens,
                constructorStrategy);
    }

    @Override
    public DynamicType.Unloaded<T> make() {
        MethodRegistry.Compiled compiledMethodRegistry = constructorStrategy
                .inject(methodRegistry, defaultMethodAttributeAppenderFactory)
                .prepare(applyConstructorStrategy(new InstrumentedType.Default(namingStrategy.name(new NamingStrategy.UnnamedType.Default(targetType,
                                interfaceTypes,
                                modifiers,
                                classFileVersion)),
                                modifiers,
                                Collections.<GenericTypeDescription>emptyList(),
                                targetType,
                                interfaceTypes,
                                fieldTokens,
                                methodTokens,
                                Collections.<AnnotationDescription>emptyList(),
                                InstrumentedType.TypeInitializer.None.INSTANCE,
                                LoadedTypeInitializer.NoOp.INSTANCE)),
                        methodLookupEngineFactory.make(classFileVersion.isSupportsDefaultMethods()),
                        new InstrumentableMatcher(ignoredMethods))
                .compile(new SubclassImplementationTarget.Factory(bridgeMethodResolverFactory, SubclassImplementationTarget.OriginTypeIdentifier.SUPER_TYPE));
        return TypeWriter.Default.<T>forCreation(compiledMethodRegistry,
                fieldRegistry.prepare(compiledMethodRegistry.getInstrumentedType()).compile(TypeWriter.FieldPool.Entry.NoOp.INSTANCE),
                auxiliaryTypeNamingStrategy,
                classVisitorWrapperChain,
                attributeAppender,
                classFileVersion).make();
    }


    /**
     * Applies this builder's constructor strategy to the given instrumented type.
     *
     * @param instrumentedType The instrumented type to apply the constructor onto.
     * @return The instrumented type with the constructor strategy applied onto.
     */
    private InstrumentedType applyConstructorStrategy(InstrumentedType instrumentedType) {
        for (MethodDescription.Token methodToken : constructorStrategy.extractConstructors(instrumentedType)) {
            instrumentedType = instrumentedType.withMethod(methodToken);
        }
        return instrumentedType;
    }

    @Override
    public boolean equals(Object other) {
        return this == other || !(other == null || getClass() != other.getClass())
                && super.equals(other)
                && constructorStrategy.equals(((SubclassDynamicTypeBuilder<?>) other).constructorStrategy);
    }

    @Override
    public int hashCode() {
        return 31 * super.hashCode() + constructorStrategy.hashCode();
    }

    @Override
    public String toString() {
        return "SubclassDynamicTypeBuilder{" +
                "classFileVersion=" + classFileVersion +
                ", namingStrategy=" + namingStrategy +
                ", auxiliaryTypeNamingStrategy=" + auxiliaryTypeNamingStrategy +
                ", targetType=" + targetType +
                ", interfaceTypes=" + interfaceTypes +
                ", modifiers=" + modifiers +
                ", attributeAppender=" + attributeAppender +
                ", ignoredMethods=" + ignoredMethods +
                ", bridgeMethodResolverFactory=" + bridgeMethodResolverFactory +
                ", classVisitorWrapperChain=" + classVisitorWrapperChain +
                ", fieldRegistry=" + fieldRegistry +
                ", methodRegistry=" + methodRegistry +
                ", methodLookupEngineFactory=" + methodLookupEngineFactory +
                ", defaultFieldAttributeAppenderFactory=" + defaultFieldAttributeAppenderFactory +
                ", defaultMethodAttributeAppenderFactory=" + defaultMethodAttributeAppenderFactory +
                ", fieldTokens=" + fieldTokens +
                ", methodTokens=" + methodTokens +
                ", constructorStrategy=" + constructorStrategy +
                '}';
    }

    /**
     * A matcher that locates all methods that are overridable and not ignored or that are directly defined on the instrumented type.
     */
    protected static class InstrumentableMatcher implements LatentMethodMatcher {

        /**
         * A matcher for the ignored methods.
         */
        private final ElementMatcher<? super MethodDescription> ignoredMethods;

        /**
         * Creates a latent method matcher that matches all methods that are to be instrumented by a {@link SubclassDynamicTypeBuilder}.
         *
         * @param ignoredMethods A matcher for the ignored methods.
         */
        protected InstrumentableMatcher(ElementMatcher<? super MethodDescription> ignoredMethods) {
            this.ignoredMethods = ignoredMethods;
        }

        @Override
        public ElementMatcher<? super MethodDescription> resolve(TypeDescription instrumentedType) {
<<<<<<< HEAD
            return (ElementMatcher<? super MethodDescription>) isOverridable()
                    .and(isVisibleTo(instrumentedType))
                    .and(not(ignoredMethods))
                    .or(isDeclaredBy(instrumentedType));
=======
            return isOverridable().and(not(ignoredMethods)).or(isDeclaredBy(instrumentedType));
>>>>>>> c875196c
        }

        @Override
        public boolean equals(Object other) {
            return this == other || !(other == null || getClass() != other.getClass())
                    && ignoredMethods.equals(((InstrumentableMatcher) other).ignoredMethods);
        }

        @Override
        public int hashCode() {
            return ignoredMethods.hashCode();
        }

        @Override
        public String toString() {
            return "SubclassDynamicTypeBuilder.InstrumentableMatcher{" +
                    "ignoredMethods=" + ignoredMethods +
                    '}';
        }
    }
}<|MERGE_RESOLUTION|>--- conflicted
+++ resolved
@@ -297,14 +297,7 @@
 
         @Override
         public ElementMatcher<? super MethodDescription> resolve(TypeDescription instrumentedType) {
-<<<<<<< HEAD
-            return (ElementMatcher<? super MethodDescription>) isOverridable()
-                    .and(isVisibleTo(instrumentedType))
-                    .and(not(ignoredMethods))
-                    .or(isDeclaredBy(instrumentedType));
-=======
-            return isOverridable().and(not(ignoredMethods)).or(isDeclaredBy(instrumentedType));
->>>>>>> c875196c
+            return isOverridable().and(isVisibleTo(instrumentedType)).and(not(ignoredMethods)).or(isDeclaredBy(instrumentedType));
         }
 
         @Override

--- conflicted
+++ resolved
@@ -117,11 +117,11 @@
 
     @Test
     public void testDescriptor() throws Exception {
-//        assertThat(describe(firstMethod).getDescriptor(), is(Type.getMethodDescriptor(firstMethod)));
-//        assertThat(describe(secondMethod).getDescriptor(), is(Type.getMethodDescriptor(secondMethod)));
+        assertThat(describe(firstMethod).getDescriptor(), is(Type.getMethodDescriptor(firstMethod)));
+        assertThat(describe(secondMethod).getDescriptor(), is(Type.getMethodDescriptor(secondMethod)));
         assertThat(describe(thirdMethod).getDescriptor(), is(Type.getMethodDescriptor(thirdMethod)));
-//        assertThat(describe(firstConstructor).getDescriptor(), is(Type.getConstructorDescriptor(firstConstructor)));
-//        assertThat(describe(secondConstructor).getDescriptor(), is(Type.getConstructorDescriptor(secondConstructor)));
+        assertThat(describe(firstConstructor).getDescriptor(), is(Type.getConstructorDescriptor(firstConstructor)));
+        assertThat(describe(secondConstructor).getDescriptor(), is(Type.getConstructorDescriptor(secondConstructor)));
     }
 
     @Test
@@ -664,7 +664,6 @@
         }
     }
 
-<<<<<<< HEAD
     public static class MethodVisibilityType {
 
         public void packagePrivateArgument(PackagePrivateType arg) {
@@ -672,12 +671,14 @@
         }
 
         public PackagePrivateType packagePrivateReturnType() {
-=======
+            return null;
+        }
+    }
+
     @SuppressWarnings("unused")
     static class GenericMethod<T extends Exception> {
 
         T foo(T t) throws T {
->>>>>>> c875196c
             return null;
         }
     }

--- conflicted
+++ resolved
@@ -583,11 +583,7 @@
             public void accept(Project project, Variant variant, Configuration configuration, FileCollection classPath) {
                 TaskProvider<ByteBuddyLocalClassesEnhancerTask> provider = project.getTasks().register(variant.getName() + "BytebuddyLocalTransform",
                     ByteBuddyLocalClassesEnhancerTask.class,
-<<<<<<< HEAD
-                    new ByteBuddyLocalClassesEnhancerTask.ConfigurationAction(getByteBuddyProperClasspath(project, configuration), project.getExtensions().getByType(BaseExtension.class), classPath));
-=======
                     new ByteBuddyLocalClassesEnhancerTask.ConfigurationAction(getByteBuddyProperClasspath(project, configuration), project.getExtensions().getByType(BaseExtension.class)));
->>>>>>> 8668a875
                 try {
                     toTransform.invoke(use.invoke(forScope.invoke(variant.getArtifacts(), scope), provider),
                         artifact,
@@ -685,23 +681,4 @@
         return project.files(getByteBuddyClasspathClasses(byteBuddyConfiguration),
             getByteBuddyClasspathResources(byteBuddyConfiguration));
     }
-
-    private static FileCollection getByteBuddyClasspathResources(Configuration byteBuddyConfiguration) {
-        return byteBuddyConfiguration.getIncoming().artifactView(viewConfiguration -> {
-            viewConfiguration.lenient(false);
-            viewConfiguration.getAttributes().attribute(ARTIFACT_TYPE_ATTRIBUTE, BYTE_BUDDY_RESOURCES_TYPE);
-        }).getFiles();
-    }
-
-    private static FileCollection getByteBuddyClasspathClasses(Configuration byteBuddyConfiguration) {
-        return byteBuddyConfiguration.getIncoming().artifactView(viewConfiguration -> {
-            viewConfiguration.lenient(false);
-            viewConfiguration.getAttributes().attribute(ARTIFACT_TYPE_ATTRIBUTE, BYTE_BUDDY_CLASSES_TYPE);
-        }).getFiles();
-    }
-
-    private static FileCollection getByteBuddyProperClasspath(Project project, Configuration byteBuddyConfiguration) {
-        return project.files(getByteBuddyClasspathClasses(byteBuddyConfiguration),
-            getByteBuddyClasspathResources(byteBuddyConfiguration));
-    }
 }
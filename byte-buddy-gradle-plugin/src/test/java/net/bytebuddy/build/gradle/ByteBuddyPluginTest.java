--- conflicted
+++ resolved
@@ -86,7 +86,7 @@
                 .forwardOutput()
                 .build();
         assertThat(result.task(":classes").getOutcome(), is(TaskOutcome.SUCCESS));
-        assertThat(result.getOutput(), CoreMatchers.containsString("foo=qux"));
+        assertThat(result.getOutput(), containsString("foo=qux"));
     }
 
     @Test
@@ -98,7 +98,7 @@
                 .withProjectDir(temporaryFolder.getRoot()).withArguments("classes")
                 .forwardOutput()
                 .buildAndFail();
-        assertThat(result.getOutput(), CoreMatchers.containsString("Transformations aren't supported when incremental compilation is enabled."));
+        assertThat(result.getOutput(), containsString("Transformations aren't supported when incremental compilation is enabled."));
     }
 
     private void createSampleBuildFiles() throws IOException {
@@ -129,7 +129,6 @@
                 "        System.out.println(\"foo=\" + new Sample().foo());\n" +
                 "    }\n" +
                 "}\n", new File(temporaryFolder.newFolder("src", "main", "java", "net", "bytebuddy", "test"), "Sample.java"));
-<<<<<<< HEAD
         BuildResult result = GradleRunner.create()
                 .withPluginClasspath()
                 .withProjectDir(temporaryFolder.getRoot()).withArguments("-s", "run")
@@ -137,8 +136,6 @@
                 .build();
         assertThat(result.task(":classes").getOutcome(), is(TaskOutcome.SUCCESS));
         assertThat(result.getOutput(), containsString("foo=qux"));
-=======
->>>>>>> 1828c22a
     }
 
     private static void store(String source, File target) throws IOException {
